import os
import logging
from argparse import ArgumentParser
from tqdm import tqdm
from typing import List, Dict

from shared.utils import get_log_filename
from shared.logging_config import setup_logging
from shared.file_operations import ensure_directory, load_csv
from shared.exif_downloader import ensure_exiftool
from createbatchlib.constants import (
    DEFAULT_PHOTO_CSV_FILE,
    DEFAULT_PROCESSED_MEDIA_FOLDER,
    DEFAULT_LOG_DIR,
    STATUS_FIELD_KEYWORD,
    PREPARED_STATUS_VALUE
)
<<<<<<< HEAD
from createbatchlib.filtering import filter_prepared_media
from createbatchlib.media_preparation import prepare_media_file
=======
from createbatchlib.optimization import RecordProcessor
from createbatchlib.preparation import prepare_media_file
>>>>>>> e2fbe9a6

def parse_arguments():
    parser = ArgumentParser(description="CreateBatch Script")
    parser.add_argument(
        "--photo_csv",
        type=str,
        default=DEFAULT_PHOTO_CSV_FILE,
        help="Path to CSV file with photo metadata"
    )
    parser.add_argument(
        "--output_folder",
        type=str,
        default=DEFAULT_PROCESSED_MEDIA_FOLDER,
        help="Root folder where processed media will be placed"
    )
    parser.add_argument(
        "--overwrite",
        action='store_true',
        help="Overwrite existing files in the output folders"
    )
    parser.add_argument(
        "--log_dir",
        type=str,
        default=DEFAULT_LOG_DIR,
        help="Directory for log files"
    )
    parser.add_argument(
        "--debug",
        action='store_true',
        help="Enable debug logging"
    )
    parser.add_argument(
        "--include-edited",
        action='store_true',
        help="Include edited/processed photos from 'Upravené foto' folders (default: only original photos)"
    )
    parser.add_argument(
        "--include-alternative-formats",
        action='store_true',
        help="Include alternative formats (PNG, TIFF, RAW) in batch creation (default: only JPG)"
    )
    return parser.parse_args()


def main():
    args = parse_arguments()

    # Setup logging
    ensure_directory(args.log_dir)
    log_file = get_log_filename(args.log_dir)
    setup_logging(debug=args.debug, log_file=log_file)

    # Ensure ExifTool availability
    exif_tool_path = ensure_exiftool()
    logging.debug("EXIF: %s", exif_tool_path)
    logging.info("Starting CreateBatch process")

    # Load CSV and process with optimized single-pass algorithm
    records: List[Dict[str, str]] = load_csv(args.photo_csv)

    # Initialize optimized record processor
    processor = RecordProcessor(STATUS_FIELD_KEYWORD, PREPARED_STATUS_VALUE)

    # Single-pass filtering and grouping by bank (O(n) instead of O(n²))
    bank_records_map = processor.process_records_optimized(
        records,
        include_edited=args.include_edited
    )

    if not bank_records_map:
        logging.warning("No prepared media records found. Exiting.")
        return

    all_processed: List[str] = []
    # Process per photobank with individual progress bars
    for bank, bank_records in bank_records_map.items():
        logging.info("Processing %d records for %s", len(bank_records), bank)
        processed = []
        for rec in tqdm(bank_records, desc=f"Preparing {bank}", unit="file"):
            try:
                paths = prepare_media_file(
                    rec,
                    args.output_folder,
                    exif_tool_path,
                    overwrite=args.overwrite,
                    bank=bank,
                    include_alternative_formats=args.include_alternative_formats
                )
                processed.extend(paths)
            except Exception as e:
                logging.error(
                    "Error preparing file %s for %s: %s",
                    rec.get('Cesta'), bank, e
                )
        all_processed.extend(processed)

    # Summary of processed files
    if all_processed:
        logging.info("Processed total %d files:", len(all_processed))
        for path in all_processed:
            logging.info(" - %s", path)

    logging.info("CreateBatch process completed")

if __name__ == "__main__":
    main()<|MERGE_RESOLUTION|>--- conflicted
+++ resolved
@@ -15,13 +15,8 @@
     STATUS_FIELD_KEYWORD,
     PREPARED_STATUS_VALUE
 )
-<<<<<<< HEAD
-from createbatchlib.filtering import filter_prepared_media
-from createbatchlib.media_preparation import prepare_media_file
-=======
 from createbatchlib.optimization import RecordProcessor
 from createbatchlib.preparation import prepare_media_file
->>>>>>> e2fbe9a6
 
 def parse_arguments():
     parser = ArgumentParser(description="CreateBatch Script")
